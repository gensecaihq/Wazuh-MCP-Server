"""FastMCP-powered Wazuh SIEM integration server."""

<<<<<<< HEAD
__version__ = "2.0.0"
__all__ = ["__version__"]
=======
This package provides a comprehensive interface between Wazuh SIEM and AI language models
through the Model Context Protocol (MCP), enabling natural language security operations.
"""

from .__version__ import __version__, __author__, __email__

# Optional imports that may not be available
try:
    from .config import WazuhConfig
    # Import from server.py instead of main.py for v2.0.0
    # The WazuhMCPServer class is not defined in main.py anymore
    _imports_available = True
    WazuhMCPServer = None  # Not available in current structure
except ImportError:
    # Dependencies not available
    WazuhConfig = None
    WazuhMCPServer = None
    _imports_available = False

# Public API
__all__ = [
    "__version__",
    "__author__",
    "__email__",
]

if _imports_available:
    __all__.extend(["WazuhConfig", "WazuhMCPServer"])

# Package metadata
__package_name__ = "wazuh-mcp-server"
__description__ = "Production-grade Model Context Protocol server for Wazuh security platform"
__url__ = "https://github.com/gensecaihq/Wazuh-MCP-Server"
>>>>>>> 24699d0a
<|MERGE_RESOLUTION|>--- conflicted
+++ resolved
@@ -1,40 +1,8 @@
-"""FastMCP-powered Wazuh SIEM integration server."""
+"""FastMCP-powered Wazuh SIEM integration server.
 
-<<<<<<< HEAD
-__version__ = "2.0.0"
-__all__ = ["__version__"]
-=======
 This package provides a comprehensive interface between Wazuh SIEM and AI language models
 through the Model Context Protocol (MCP), enabling natural language security operations.
 """
 
-from .__version__ import __version__, __author__, __email__
-
-# Optional imports that may not be available
-try:
-    from .config import WazuhConfig
-    # Import from server.py instead of main.py for v2.0.0
-    # The WazuhMCPServer class is not defined in main.py anymore
-    _imports_available = True
-    WazuhMCPServer = None  # Not available in current structure
-except ImportError:
-    # Dependencies not available
-    WazuhConfig = None
-    WazuhMCPServer = None
-    _imports_available = False
-
-# Public API
-__all__ = [
-    "__version__",
-    "__author__",
-    "__email__",
-]
-
-if _imports_available:
-    __all__.extend(["WazuhConfig", "WazuhMCPServer"])
-
-# Package metadata
-__package_name__ = "wazuh-mcp-server"
-__description__ = "Production-grade Model Context Protocol server for Wazuh security platform"
-__url__ = "https://github.com/gensecaihq/Wazuh-MCP-Server"
->>>>>>> 24699d0a
+__version__ = "2.0.0"
+__all__ = ["__version__"]