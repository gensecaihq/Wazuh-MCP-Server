[build-system]
requires = ["setuptools>=64", "wheel"]
build-backend = "setuptools.build_meta"

[project]
name = "wazuh-mcp-server"
version = "2.0.0"
description = "Production-grade Model Context Protocol server for Wazuh security platform using stdio transport"
readme = "README.md"
license = {text = "MIT"}
authors = [
    {name = "Wazuh MCP Server Project", email = "info@wazuh-mcp-server.org"}
]
maintainers = [
    {name = "Wazuh MCP Server Project", email = "info@wazuh-mcp-server.org"}
]
keywords = ["wazuh", "security", "mcp", "api", "monitoring", "siem"]
classifiers = [
    "Development Status :: 5 - Production/Stable",
    "Intended Audience :: Developers",
    "Intended Audience :: System Administrators",
    "Topic :: Security",
    "Topic :: System :: Monitoring",
    "License :: OSI Approved :: MIT License",
    "Programming Language :: Python :: 3",
    "Programming Language :: Python :: 3.9",
    "Programming Language :: Python :: 3.10",
    "Programming Language :: Python :: 3.11",
    "Programming Language :: Python :: 3.12",
    "Operating System :: OS Independent",
    "Framework :: AsyncIO",
]
requires-python = ">=3.9"
dependencies = [
    "mcp>=1.10.1",
    "aiohttp>=3.9.0",
    "aiohttp-cors>=0.7.0",
    "pyjwt>=2.8.0",
    "urllib3>=2.0.0",
    "python-dateutil>=2.8.2",
    "python-dotenv>=1.0.0",
<<<<<<< HEAD
    "pydantic>=1.10.0",
=======
    "pydantic>=1.10.0,<3.0.0",
>>>>>>> 08b85111
    "packaging>=21.0",
    "psutil>=5.9.0",
    "certifi>=2023.5.7",
]

[project.optional-dependencies]
dev = [
    "pytest>=7.0.0",
    "pytest-asyncio>=0.21.0",
    "pytest-cov>=4.0.0",
    "black>=23.0.0",
    "ruff>=0.1.0",
    "mypy>=1.0.0",
    "pre-commit>=3.0.0",
    "sphinx>=6.0.0",
    "sphinx-rtd-theme>=1.3.0",
]
docker = [
    "docker>=6.0.0",
    "docker-compose>=1.29.0",
]
testing = [
    "pytest>=7.0.0",
    "pytest-asyncio>=0.21.0",
    "pytest-cov>=4.0.0",
    "coverage>=7.0.0",
    "httpx>=0.24.0",
]

[project.urls]
Homepage = "https://github.com/gensecaihq/Wazuh-MCP-Server"
Documentation = "https://github.com/gensecaihq/Wazuh-MCP-Server/blob/main/README.md"
Repository = "https://github.com/gensecaihq/Wazuh-MCP-Server"
"Bug Tracker" = "https://github.com/gensecaihq/Wazuh-MCP-Server/issues"
Changelog = "https://github.com/gensecaihq/Wazuh-MCP-Server/blob/main/CHANGELOG.md"

[project.scripts]
wazuh-mcp-server = "wazuh_mcp_server.main:main"
wazuh-mcp-test = "wazuh_mcp_server.scripts.test_connection:main"

[tool.setuptools]
package-dir = {"" = "src"}

[tool.setuptools.packages.find]
where = ["src"]
include = ["wazuh_mcp_server*"]

[tool.setuptools.package-data]
"*" = ["*.json", "*.yml", "*.yaml", "*.md", "*.txt"]

# Tool configurations for development
[tool.black]
line-length = 88
target-version = ['py39']
include = '\.pyi?$'
extend-exclude = '''
/(
  # directories
  \.eggs
  | \.git
  | \.hg
  | \.mypy_cache
  | \.tox
  | \.venv
  | _build
  | buck-out
  | build
  | dist
)/
'''

[tool.ruff]
target-version = "py39"
line-length = 88
select = [
    "E",  # pycodestyle errors
    "W",  # pycodestyle warnings
    "F",  # pyflakes
    "I",  # isort
    "B",  # flake8-bugbear
    "C4", # flake8-comprehensions
    "UP", # pyupgrade
]
ignore = [
    "E501",  # line too long, handled by black
    "B008",  # do not perform function calls in argument defaults
    "C901",  # too complex
]

[tool.ruff.per-file-ignores]
"__init__.py" = ["F401"]

[tool.mypy]
python_version = "3.9"
check_untyped_defs = true
disallow_any_generics = true
disallow_incomplete_defs = true
disallow_untyped_defs = true
no_implicit_optional = true
warn_redundant_casts = true
warn_unused_ignores = true
warn_return_any = true
strict_equality = true

[[tool.mypy.overrides]]
module = ["tests.*"]
disallow_untyped_defs = false

[tool.pytest.ini_options]
minversion = "7.0"
addopts = "-ra -q --strict-markers --strict-config"
testpaths = ["tests"]
python_files = ["test_*.py", "*_test.py"]
python_classes = ["Test*"]
python_functions = ["test_*"]

[tool.coverage.run]
source = ["src"]
omit = ["*/tests/*", "*/test_*"]

[tool.coverage.report]
exclude_lines = [
    "pragma: no cover",
    "def __repr__",
    "if self.debug:",
    "if settings.DEBUG",
    "raise AssertionError",
    "raise NotImplementedError",
    "if 0:",
    "if __name__ == .__main__.:",
    "class .*\\bProtocol\\):",
    "@(abc\\.)?abstractmethod",
]<|MERGE_RESOLUTION|>--- conflicted
+++ resolved
@@ -39,11 +39,7 @@
     "urllib3>=2.0.0",
     "python-dateutil>=2.8.2",
     "python-dotenv>=1.0.0",
-<<<<<<< HEAD
-    "pydantic>=1.10.0",
-=======
     "pydantic>=1.10.0,<3.0.0",
->>>>>>> 08b85111
     "packaging>=21.0",
     "psutil>=5.9.0",
     "certifi>=2023.5.7",
